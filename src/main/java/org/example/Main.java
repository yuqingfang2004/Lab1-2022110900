package org.example;

import java.io.*;
import java.nio.charset.StandardCharsets;
import java.nio.file.Files;
import java.nio.file.Path;
import java.nio.file.Paths;
import java.time.LocalDateTime;
import java.time.format.DateTimeFormatter;
import java.util.*;

class TextProcessor {
    public static List<String> processText(File file) throws IOException {
        String content = new String(Files.readAllBytes(file.toPath()), StandardCharsets.UTF_8);
        content = content.toLowerCase()
                .replaceAll("[^a-z]", " ")  // 保留字母和空格
                .replaceAll("\\s+", " ");   // 合并多个空格

        String[] words = content.split(" ");
        List<String> wordList = new ArrayList<>();
        for (String word : words) {
            if (!word.isEmpty()) {
                wordList.add(word);
            }
        }
        return wordList;
    }
}


public class Main {

    private static void showDirectedGraph(Graph graph) {
        System.out.println("\n有向图结构：");
        System.out.println(graph.toTextGraph());
    }

    private static String generateNewText(Graph graph, String inputText) {
        // 分割并保留原始单词
        List<String> originalWords = new ArrayList<>();
        List<String> lowerWords = new ArrayList<>();

        String[] tokens = inputText.split("[^a-zA-Z]+");
        for (String token : tokens) {
            if (!token.isEmpty()) {
                originalWords.add(token);
                lowerWords.add(token.toLowerCase());
            }
        }

        if (originalWords.size() < 2) {
            return String.join(" ", originalWords);
        }

        // 构建新文本
        List<String> newWords = new ArrayList<>();
        newWords.add(originalWords.get(0));

        Random rand = new Random();
        for (int i = 0; i < originalWords.size()-1; i++) {
            String current = lowerWords.get(i);
            String next = lowerWords.get(i+1);

            // 查询桥接词
            List<String> bridges = graph.getBridgeWords(current, next);
            if (!bridges.isEmpty()) {
                // 随机选择桥接词
                String bridge = bridges.get(rand.nextInt(bridges.size()));
                newWords.add(bridge);
            }
            newWords.add(originalWords.get(i+1));
        }

        return String.join(" ", newWords);
    }

    private static void handleNewTextGeneration(Scanner scanner, Graph graph) {
        System.out.print("\n请输入新文本（包含要处理的英文句子）: ");
        String input = scanner.nextLine();
        String result = generateNewText(graph, input);
        System.out.println("\n生成结果:\n" + result);
    }

    // 此处进行了第一次修改
<<<<<<< HEAD
    // 此处为B1上的修改1
=======
    // 此处进行了第二次修改
    // 此处为C4分支上的修改1
>>>>>>> 3e7f3645
    public static void main(String[] args) {
        Scanner scanner = new Scanner(System.in);
        File file;
        try {
            // 处理文件路径输入
            if (args.length > 0) {
                file = new File(args[0]);
            } else {
                System.out.print("请输入文本文件路径: ");
                String path = scanner.nextLine().trim();
                file = new File(path);
            }

            List<String> words = TextProcessor.processText(file);
            System.out.println("成功处理单词数量: " + words.size());

            // 构建图结构
            Graph graph = new Graph();
            graph.buildGraph(words);
            System.out.println("图构建完成，包含节点数: " + graph.getAdjacencyList().size());

            while (true) {
                System.out.println("\n=== 功能菜单 ===");
                System.out.println("1. 展示有向图");
                System.out.println("2. 查询桥接词");
                System.out.println("3. 生成新文本");
                System.out.println("4. 计算最短路径");
                System.out.println("5. 计算PageRank");
                System.out.println("6. 执行随机游走");
                System.out.println("7. 退出");
                System.out.print("请选择操作: ");

                String choice;
                synchronized (System.in) {
                    choice = scanner.nextLine().trim();
                }
                switch (choice) {
                    case "1":
                        showDirectedGraph(graph);
                        System.out.print("\n是否需要生成图形文件？(y/n) ");
                        if (scanner.nextLine().trim().equalsIgnoreCase("y")) {
                            try {
                                GraphExporter.exportToImage(graph, "png");
                            } catch (Exception e) {
                                System.err.println("图形导出错误: " + e.getMessage());
                            }
                        }
                        break;
                    case "2":
                        System.out.println("\n=== 桥接词查询 ===");
                        Scanner scanner_query = new Scanner(System.in);
                        while (true) {
                            System.out.print("输入两个单词（空格分隔/q退出）: ");
                            String input = scanner_query.nextLine().trim();
                            if (input.equalsIgnoreCase("q")) break;

                            String[] query_words = input.split("\\s+");
                            if (query_words.length != 2) {
                                System.out.println("输入格式错误！");
                                continue;
                            }
                            System.out.println(graph.queryBridgeWords(query_words[0], query_words[1]));
                        }
                        break;
                    case "3":
                        handleNewTextGeneration(scanner, graph);
                        break;
                    case "4":
                        System.out.print("输入一个或两个单词（空格分隔）: ");
                        String[] bridge_query_words = scanner.nextLine().trim().split("\\s+");

                        if (bridge_query_words.length == 1) {
                            // 单个单词：计算到所有节点的路径
                            String source = bridge_query_words[0];
                            if (!graph.containsNode(source.toLowerCase())) {
                                System.out.println("图中不包含该单词");
                                break;
                            }
                            StringBuilder allPaths = new StringBuilder();
                            for (String target : graph.getAdjacencyList().keySet()) {
                                if (!source.equalsIgnoreCase(target)) {
                                    allPaths.append(graph.calcShortestPath(source, target));
                                }
                            }
                            System.out.println(allPaths);
                        } else if (bridge_query_words.length == 2) {
                            if (!graph.containsNode(bridge_query_words[0].toLowerCase())||!graph.containsNode(bridge_query_words[1].toLowerCase())) {
                                System.out.println("输入的单词有1或者2个不在图当中！");
                                break;
                            }
                            // 两个单词：计算指定路径
                            System.out.println(graph.calcShortestPath(bridge_query_words[0], bridge_query_words[1]));
                        } else {
                            System.out.println("输入格式错误！");
                        }
                        break;
                    case "5":
                        System.out.print("输入要查询的单词（直接回车显示全部）: ");
                        String word = scanner.nextLine().trim();

                        if (word.isEmpty()) {
                            // 批量查询模式
                            System.out.println("\n所有单词的PageRank值（d=0.85）：");

                            // 遍历所有节点但保持calPageRank封装不变
                            graph.getAdjacencyList().keySet().stream()
                                    .map(w -> new AbstractMap.SimpleEntry<>(w, graph.calPageRank(w)))
                                    .sorted(Map.Entry.<String, Double>comparingByValue().reversed())
                                    .forEach(entry -> System.out.printf("%-15s %.6f\n", entry.getKey(), entry.getValue()));
                        } else {
                            // 单个单词查询
                            Double prValue = graph.calPageRank(word);
                            System.out.printf("单词 \"%s\" 的PageRank值（d=0.85）: %.6f\n", word, prValue);
                        }
                        break;
                    case "6":
                        System.out.println("\n=== 随机游走 ===");
                        System.out.println("开始随机游走，输入's'停止...");

                        // 调用规范接口（内部已包含中断逻辑）
                        String walkPath = graph.randomWalk();

                        try {
                            while (System.in.available() > 0) {
                                System.in.read();
                            }
                        } catch (IOException e) {
                            ;
                        }

                        // 处理结果
                        System.out.println("最终路径: " + walkPath);
                        try {
                            Path path = Paths.get("./src/test/random_walk_" +
                                    LocalDateTime.now().format(DateTimeFormatter.ofPattern("yyyyMMdd_HHmmss")) + ".txt");
                            Files.write(path, walkPath.getBytes());
                            System.out.println("结果已保存至: " + path.toAbsolutePath());
                        } catch (IOException e) {
                            System.err.println("保存失败: " + e.getMessage());
                        }
                        break;
                    case "7":
                        System.out.println("程序已退出");
                        return;
                    default:
                        System.out.println("无效输入！");
                }
            }
        } catch (IOException e) {
                System.err.println("文件处理错误: " + e.getMessage());
        }
    }
}<|MERGE_RESOLUTION|>--- conflicted
+++ resolved
@@ -82,12 +82,10 @@
     }
 
     // 此处进行了第一次修改
-<<<<<<< HEAD
     // 此处为B1上的修改1
-=======
     // 此处进行了第二次修改
     // 此处为C4分支上的修改1
->>>>>>> 3e7f3645
+    // 已经手工消解冲突
     public static void main(String[] args) {
         Scanner scanner = new Scanner(System.in);
         File file;
